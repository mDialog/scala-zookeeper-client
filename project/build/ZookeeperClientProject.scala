--- conflicted
+++ resolved
@@ -6,29 +6,13 @@
   with DefaultRepos
   with NoisyDependencies {
 
-<<<<<<< HEAD
   val sp = "org.scala-tools.testing" % "specs_2.8.0"  % "1.6.5"
   val slf4jApi = "org.slf4j" % "slf4j-api" % "1.5.8"
   val slf4jLog = "org.slf4j" % "slf4j-log4j12" % "1.5.8"
   val log4j = "log4j" % "log4j" % "1.2.16"
   val commonsLogging = "commons-logging" % "commons-logging" % "1.1"
   val ostrich = "com.twitter" % "ostrich" % "4.4.0"
-  val zookeeper = "org.apache" % "zookeeper" % "3.3.1"
-=======
-  override def subversionRepository = Some("http://svn.local.twitter.com/maven-public")
-
-  // Maven repositories
-  val mavenDotOrg = "repo1" at "http://repo1.maven.org/maven2/"
-  val jBoss = "jboss-repo" at "http://repository.jboss.org/maven2/"
-  val apache = "apache" at "http://people.apache.org/repo/m2-ibiblio-rsync-repository/"
-
-  // dependencies
-  val slf4jApi = "org.slf4j" % "slf4j-api" % "1.5.8"
-  val slf4jLog = "org.slf4j" % "slf4j-log4j12" % "1.5.8"
-  val log4j = "apache-log4j" % "log4j" % "1.2.15"
-  val configgy = "net.lag" % "configgy" % "2.0.1"
-  val specs = "org.scala-tools.testing" % "specs_2.8.1" % "1.6.6" % "test"
->>>>>>> f2e26c3a
+  val zookeeper = "org.apache" % "zookeeper" % "3.3.2-dev"
 
   override def pomExtra =
     <licenses>
