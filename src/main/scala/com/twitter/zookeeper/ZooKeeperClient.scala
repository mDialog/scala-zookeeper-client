--- conflicted
+++ resolved
@@ -83,15 +83,9 @@
    * Given a string representing a path, return each subpath
    * Ex. subPaths("/a/b/c", "/") == ["/a", "/a/b", "/a/b/c"]
    */
-<<<<<<< HEAD
-  private def subPaths(path : String, sep : Char) = {
-    val l = path.split(sep).toList.filter(s => s != "")
-    val paths = l.foldLeft[List[String]](Nil){(xs, x) =>
-=======
   def subPaths(path : String, sep : Char) = {
     val l = path.split(sep).toList
     val paths = l.tail.foldLeft[List[String]](Nil){(xs, x) =>
->>>>>>> f2e26c3a
       (xs.headOption.getOrElse("") + sep.toString + x)::xs}
     paths.reverse
   }
